import sys
import re
import numpy as np
import pandas as pd
import json
import scipy.stats as sps
from netCDF4 import Dataset

sys.path.insert(0, './functions')
from getSettings import *
from getTrajectories import *
from mask_tc import *
from track_density import *
from write_spatial import *
from pattern_cor import *

#----------------------------------------------------------------------------------------
##### User settings

<<<<<<< HEAD
basin = 1
csvfilename = 'rean_configs.csv'
=======
basin = 1     # -1 = global, 20 = NH, 21 = SH
csvfilename = 'tau_configs.csv'
>>>>>>> 81129d2f
gridsize = 8.0
styr = 1985
enyr = 2006
stmon = 1
enmon = 12
truncate_years = False
THRESHOLD_ACE_WIND = -1.0      # wind speed (in m/s) to threshold ACE. Negative means off.
THRESHOLD_PACE_PRES = -100.    # slp (in hPa) to threshold PACE. Negative means off.
do_special_filter_obs = True   # Special "if" block for first line (control)
do_fill_missing_pw = True
do_defineMIbypres = False

# IO settings (Users: do not change)
wkdir = '.'
modeldir = 'trajs'
csvdir = 'config-lists'
cmec_driver = False

## CMEC driver

# If package is being run via cmec-driver, the following code section
# will override the above user settings with information from the CMEC
# environment variables and settings JSON.

# Get CMEC environment vars
if os.getenv("CMEC_WK_DIR") is not None:
  wkdir = os.getenv("CMEC_WK_DIR")
if os.getenv("CMEC_MODEL_DATA") is not None:
  modeldir = os.getenv("CMEC_MODEL_DATA")
  csvdir = modeldir

# If using config json, load those settings
if os.getenv("CMEC_CONFIG_DIR") is not None:
  cmec_driver = True
  user_settings_json = os.path.join(os.getenv("CMEC_CONFIG_DIR"),"cmec.json")
  user_settings = load_settings_from_json(user_settings_json)
  # Set user settings as global variables
  globals().update(user_settings)
  print("basin is: ")
  print(basin)

#----------------------------------------------------------------------------------------

# Constants
ms_to_kts = 1.94384449
pi = 3.141592653589793
deg2rad = pi / 180.

# Read in configuration file and parse columns for each case
# Ignore commented lines starting with !
df=pd.read_csv(csvdir+"/"+csvfilename, sep=',', comment='!', header=None)
files = df.loc[ : , 0 ]
strs = df.loc[ : , 1 ]
isUnstructStr = df.loc[ : , 2 ]
ensmembers = df.loc[ : , 3 ]
yearspermember = df.loc[ : , 4 ]
windcorrs = df.loc[ : , 5 ]

# Get some useful global values based on input data
nfiles=len(files)
nyears = enyr-styr+1
nmonths = enmon-stmon+1

## Initialize global numpy array/dicts

# Init per month arrays
pydict = {}
pyvars = ['py_count','py_tcd','py_ace','py_pace','py_latgen','py_lmi']
for x in pyvars:
  pydict[x] = np.empty((nfiles, nyears))
  pydict[x][:] = np.nan

# Init per month arrays
pmdict = {}
pmvars = ['pm_count','pm_tcd','pm_ace','pm_pace','pm_lmi']
for x in pmvars:
  pmdict[x] = np.empty((nfiles, nmonths))
  pmdict[x][:] = np.nan

# Init per year arrays
aydict = {}
ayvars = ['uclim_count','uclim_tcd','uclim_ace','uclim_pace','uclim_lmi']
for x in ayvars:
  aydict[x] = np.empty(nfiles)
  aydict[x][:] = np.nan

# Init per storm arrays
asdict = {}
asvars = ['utc_tcd','utc_ace','utc_pace','utc_latgen','utc_lmi']
for x in asvars:
  asdict[x] = np.empty(nfiles)
  asdict[x][:] = np.nan

# Get basin string
strbasin=getbasinmaskstr(basin)

for ii in range(len(files)):

  print("-------------------------------------------------------------------------")
  print(files[ii])

  if files[ii][0] == '/':
    print("First character is /, using absolute path")
    trajfile=files[ii]
  else:
    trajfile=modeldir+"/"+files[ii]
  isUnstruc=isUnstructStr[ii]
  nVars=-1
  headerStr='start'

  wind_factor = windcorrs[ii]

  # Determine the number of model years available in our dataset
  if truncate_years:
    #print("Truncating years from "+yearspermember(zz)+" to "+nyears)
    nmodyears = ensmembers[ii] * nyears
  else:
    #print("Using years per member of "+yearspermember(zz))
    nmodyears = ensmembers[ii] * yearspermember[ii]

  # Extract trajectories from tempest file and assign to arrays
  # USER_MODIFY
  nstorms, ntimes, traj_data = getTrajectories(trajfile,nVars,headerStr,isUnstruc)
  xlon   = traj_data[2,:,:]
  xlat   = traj_data[3,:,:]
  xpres  = traj_data[4,:,:]/100.
  xwind  = traj_data[5,:,:]*wind_factor
  xyear  = traj_data[7,:,:]
  xmonth = traj_data[8,:,:]

  # Initialize nan'ed arrays specific to this traj file
  xglon      = np.empty(nstorms)
  xglat      = np.empty(nstorms)
  xgmonth    = np.empty(nstorms)
  xgyear     = np.empty(nstorms)
  xlatmi     = np.empty(nstorms)
  xlonmi     = np.empty(nstorms)
  xglon[:]   = np.nan
  xglat[:]   = np.nan
  xgmonth[:] = np.nan
  xgyear[:]  = np.nan
  xlatmi[:]  = np.nan
  xlonmi[:]  = np.nan

  # Fill in missing values of pressure and wind
  if do_fill_missing_pw:
    aaa=2.3
    bbb=1010.
    ccc=0.76
    #del xpres
    #del xwind
    #xpres = np.array([980.,-1,-1])
    #xwind = np.array([-1.,30.50281984,-1])
    # first, when xpres is missing but xwind exists, try to fill in xpres
    numfixes_1 = np.count_nonzero((xpres < 0.0) & (xwind > 0.0))
    #xpres    = np.where(((xpres < 0.0) & (xwind > 0.0)),-1*((xwind/aaa)**(1./ccc)-bbb),xpres)
    xpres    = np.where(((xpres < 0.0) & (xwind > 0.0)),-1*(np.sign(xwind/aaa)*(np.abs(xwind/aaa))**(1./ccc)-bbb),xpres)
    # next, when xwind is missing but xpres exists, try to fill in xwind
    numfixes_2 = np.count_nonzero((xwind < 0.0) & (xpres > 0.0))
    #xwind    = np.where(((xwind < 0.0) & (xpres > 0.0)),aaa*(bbb - xpres)**ccc,xwind)
    xwind    = np.where(((xwind < 0.0) & (xpres > 0.0)),aaa*np.sign(bbb - xpres)*(np.abs(bbb - xpres))**ccc,xwind)
    # now if still missing assume TD
    numfixes_3 = np.count_nonzero((xpres < 0.0))
    xpres    = np.where((xpres < 0.0),1008.,xpres)
    xwind    = np.where((xwind < 0.0),15.,xwind)
    print("Num fills for PW " + str(numfixes_1) + " " + str(numfixes_2) + " " + str(numfixes_3))

  # Filter observational records
  # if "control" record and do_special_filter_obs = true, we can apply specific
  # criteria here to match objective tracks better
  # for example, ibtracs includes tropical depressions, eliminate these to get WMO
  # tropical storms > 17 m/s.
  if do_special_filter_obs and ii == 0:
    print("Doing special processing of control file")
    windthreshold=17.5
    xlon   = np.where(xwind > windthreshold,xlon,float('NaN'))
    xlat   = np.where(xwind > windthreshold,xlat,float('NaN'))
    xpres  = np.where(xwind > windthreshold,xpres,float('NaN'))
    xwind  = np.where(xwind > windthreshold,xwind,float('NaN'))
    xyear  = np.where(xwind > windthreshold,xyear,float('NaN'))
    xmonth = np.where(xwind > windthreshold,xmonth,float('NaN'))

    #presthreshold=850.0
    #xlon = np.where(xpres > presthreshold,xlon,float('NaN'))
    #xlat = np.where(xpres > presthreshold,xlat,float('NaN'))
    #xpres = np.where(xpres > presthreshold,xpres,float('NaN'))
    #xwind = np.where(xpres > presthreshold,xwind,float('NaN'))

  # Get genesis location latitude and longitude
  # Loop over all storms, check for "finite" (non nan) points within that storm's traj
  for kk, zz in enumerate(range(nstorms)):
    validlon = xlon[kk,:][np.isfinite(xlon[kk,:])]
    validlat = xlat[kk,:][np.isfinite(xlat[kk,:])]
    validmon = xmonth[kk,:][np.isfinite(xmonth[kk,:])]
    validyear= xyear[kk,:][np.isfinite(xyear[kk,:])]
    # If the resulting validity array is > 0, it means we have at least 1 non-nan value
    # Set the genesis information to that first valid point
    if validlon.size > 0:
      xglon[kk]   = validlon[0]
      xglat[kk]   = validlat[0]
      xgmonth[kk] = validmon[0]
      xgyear[kk]  = validyear[0]

  # Porting debugging
  #print(np.count_nonzero(~np.isnan(xglon)))
  #if ii == 0:
  #  np.savetxt("foo.csv", xgmonth, delimiter=",")

  ####### MASKING

  # Mask TCs for particular basin based on genesis location
  if basin > 0:
    for kk, zz in enumerate(range(nstorms)):
      if basin == 20 or basin == 21:
        test_basin = maskTC(xglat[kk],xglon[kk],dohemi=True)
      else:
        test_basin = maskTC(xglat[kk],xglon[kk])
      if test_basin != basin:
        xlon[kk,:]   = float('NaN')
        xlat[kk,:]   = float('NaN')
        xpres[kk,:]  = float('NaN')
        xwind[kk,:]  = float('NaN')
        xyear[kk,:]  = float('NaN')
        xmonth[kk,:] = float('NaN')
        xglon[kk]    = float('NaN')
        xglat[kk]    = float('NaN')
        xgmonth[kk]  = float('NaN')
        xgyear[kk]   = float('NaN')

  # Mask TCs based on temporal characteristics
  for kk, zz in enumerate(range(nstorms)):
    maskoff = True
    if not np.isnan(xglat[kk]):
      maskoff = False
      orimon  = xgmonth[kk]
      oriyear = xgyear[kk]
      if enmon <= stmon:
        if orimon > enmon and orimon < stmon:
          maskoff = True
      else:
        if orimon < stmon or orimon > enmon:
          maskoff = True
      if truncate_years:
        if oriyear < styr or oriyear > enyr:
          maskoff = True
    if maskoff:
      xlon[kk,:]   = float('NaN')
      xlat[kk,:]   = float('NaN')
      xpres[kk,:]  = float('NaN')
      xwind[kk,:]  = float('NaN')
      xyear[kk,:]  = float('NaN')
      xmonth[kk,:] = float('NaN')
      xglon[kk]    = float('NaN')
      xglat[kk]    = float('NaN')
      xgmonth[kk]  = float('NaN')
      xgyear[kk]   = float('NaN')

  #########################################

  # Calculate LMI
  for kk, zz in enumerate(range(nstorms)):
    if not np.isnan(xglat[kk]):
      if do_defineMIbypres:
        locMI=np.nanargmin(xpres[kk,:])
      else:
        locMI=np.nanargmax(xwind[kk,:])
      xlatmi[kk]=xlat[kk,locMI]
      xlonmi[kk]=xlon[kk,locMI]

  # Flip LMI sign in SH to report poleward values when averaging
  abs_lats=True
  if abs_lats:
    xlatmi = np.absolute(xlatmi)
    #xglat  = np.absolute(xglat)

  # Calculate TC days at every valid track point
  xtcdpp = xwind
  xtcdpp = np.where(~np.isnan(xtcdpp),0.25,0)

  # Calculate storm-accumulated ACE
  tmp = xwind
  if THRESHOLD_ACE_WIND > 0:
    print("Thresholding ACE to only TCs > "+str(THRESHOLD_ACE_WIND)+" m/s")
    tmp = np.where(xwind < THRESHOLD_ACE_WIND,float('NaN'),xwind)
  xacepp = 1.0e-4 * (ms_to_kts*tmp)**2.0
  xace   = np.nansum( xacepp , axis=1 )

  # Calculate storm-accumulated PACE
  calcPolyFitPACE=True
  xprestmp = xpres

  # Threshold PACE if requested
  if THRESHOLD_PACE_PRES > 0:
    print("Thresholding PACE to only TCs < "+str(THRESHOLD_PACE_PRES)+" hPa")
    xprestmp = np.where(xprestmp > THRESHOLD_PACE_PRES,float('NaN'),xprestmp)

  xprestmp = np.ma.array(xprestmp, mask=np.isnan(xprestmp))
  np.warnings.filterwarnings('ignore')
  if calcPolyFitPACE:
    # Here, we calculate a quadratic P/W fit based off of the "control"
    if ii == 0:
      polyn = 2
      xprestmp = np.ma.where(xprestmp < 1010.0, xprestmp, 1010.0)
      xprestmp = 1010.-xprestmp
      idx = np.isfinite(xprestmp) & np.isfinite(xwind)
      quad_a = np.polyfit(xprestmp[idx].flatten(), xwind[idx].flatten() , polyn)
      print(quad_a)
    xwindtmp = quad_a[2] + quad_a[1]*(1010.-xpres) + quad_a[0]*((1010.-xpres)**2)
    xpacepp = 1.0e-4 * (ms_to_kts*xwindtmp)**2.0
  else:
    # Here, we apply a predetermined PW relationship from Holland
    xprestmp = np.ma.where(xprestmp < 1010.0, xprestmp, 1010.0)
    xpacepp = 1.0e-4 * (ms_to_kts*2.3*(1010.-xprestmp)**0.76)**2.

  # Calculate PACE from xpacepp
  xpace   = np.nansum( xpacepp , axis = 1)

  # Get maximum intensity and TCD
  xmpres = np.nanmin( xpres , axis=1 )
  xmwind = np.nanmax( xwind , axis=1 )
  xtcd   = np.nansum( xtcdpp, axis=1 )

  # Need to get rid of storms with no TC, ACE or PACE
  xtcd   = np.where(xtcd  == 0,float('NaN'),xtcd)
  xace   = np.where(xace  == 0,float('NaN'),xace)
  xpace  = np.where(xpace == 0,float('NaN'),xpace)

  # Bin storms per dataset per calendar month
  for jj in range(1, 12+1):
    pmdict['pm_count'][ii,jj-1]  = np.count_nonzero(xgmonth == jj) / nmodyears
    pmdict['pm_tcd'][ii,jj-1]    = np.nansum(  np.where(xgmonth == jj,xtcd,0.0) ) / nmodyears
    pmdict['pm_ace'][ii,jj-1]    = np.nansum(  np.where(xgmonth == jj,xace,0.0) ) / nmodyears
    pmdict['pm_pace'][ii,jj-1]   = np.nansum(  np.where(xgmonth == jj,xpace,0.0) ) / nmodyears
    pmdict['pm_lmi'][ii,jj-1]    = np.nanmean( np.where(xgmonth == jj,xlatmi,float('NaN')) )

  # Bin storms per dataset per calendar year
  for jj in range(styr, enyr+1):
    yrix = jj - styr   # Convert from year to zero indexing for numpy array
    if jj >= np.nanmin(xgyear) and jj <= np.nanmax(xgyear):
      pydict['py_count'][ii,yrix]  = np.count_nonzero(xgyear == jj) / ensmembers[ii]
      pydict['py_tcd'][ii,yrix]    = np.nansum(  np.where(xgyear == jj,xtcd,0.0) ) / ensmembers[ii]
      pydict['py_ace'][ii,yrix]    = np.nansum(  np.where(xgyear == jj,xace,0.0) ) / ensmembers[ii]
      pydict['py_pace'][ii,yrix]   = np.nansum(  np.where(xgyear == jj,xpace,0.0) ) / ensmembers[ii]
      pydict['py_lmi'][ii,yrix]    = np.nanmean( np.where(xgyear == jj,xlatmi,float('NaN')) )
      pydict['py_latgen'][ii,yrix] = np.nanmean( np.where(xgyear == jj,np.absolute(xglat),float('NaN')) )

  # Calculate control interannual standard deviations
  if ii == 0:
    stdydict={}
    stdydict['sdy_count'] = np.nanstd(pydict['py_count'][ii,:])
    stdydict['sdy_tcd'] = np.nanstd(pydict['py_tcd'][ii,:])
    stdydict['sdy_ace'] = np.nanstd(pydict['py_ace'][ii,:])
    stdydict['sdy_pace'] = np.nanstd(pydict['py_pace'][ii,:])
    stdydict['sdy_lmi'] = np.nanstd(pydict['py_lmi'][ii,:])
    stdydict['sdy_latgen'] = np.nanstd(pydict['py_latgen'][ii,:])

  # Calculate annual averages
  aydict['uclim_count'][ii]  = np.nansum(pmdict['pm_count'][ii,:])
  aydict['uclim_tcd'][ii]    = np.nansum(xtcd) / nmodyears
  aydict['uclim_ace'][ii]    = np.nansum(xace) / nmodyears
  aydict['uclim_pace'][ii]   = np.nansum(xpace) / nmodyears
  aydict['uclim_lmi'][ii]    = np.nanmean(pydict['py_lmi'][ii,:])

  # Calculate storm averages
  asdict['utc_tcd'][ii]    = np.nanmean(xtcd)
  asdict['utc_ace'][ii]    = np.nanmean(xace)
  asdict['utc_pace'][ii]   = np.nanmean(xpace)
  asdict['utc_lmi'][ii]    = np.nanmean(xlatmi)
  asdict['utc_latgen'][ii] = np.nanmean(np.absolute(xglat))

  # Calculate spatial densities, integrals, and min/maxes
  trackdens, denslat, denslon = track_density(gridsize,0.0,xlat.flatten(),xlon.flatten(),False)
  trackdens = trackdens/nmodyears
  gendens, denslat, denslon = track_density(gridsize,0.0,xglat.flatten(),xglon.flatten(),False)
  gendens = gendens/nmodyears
  tcddens, denslat, denslon = track_mean(gridsize,0.0,xlat.flatten(),xlon.flatten(),xtcdpp.flatten(),False,0)
  tcddens = tcddens/nmodyears
  acedens, denslat, denslon = track_mean(gridsize,0.0,xlat.flatten(),xlon.flatten(),xacepp.flatten(),False,0)
  acedens = acedens/nmodyears
  pacedens, denslat, denslon = track_mean(gridsize,0.0,xlat.flatten(),xlon.flatten(),xpacepp.flatten(),False,0)
  pacedens = pacedens/nmodyears
  minpres, denslat, denslon = track_minmax(gridsize,0.0,xlat.flatten(),xlon.flatten(),xpres.flatten(),"min",-1)
  maxwind, denslat, denslon = track_minmax(gridsize,0.0,xlat.flatten(),xlon.flatten(),xwind.flatten(),"max",-1)

  # If there are no storms tracked in this particular dataset, set everything to NaN
  if np.nansum(trackdens) == 0:
    trackdens=float('NaN')
    pacedens=float('NaN')
    acedens=float('NaN')
    tcddens=float('NaN')
    gendens=float('NaN')
    minpres=float('NaN')
    maxwind=float('NaN')

  # If ii = 0, generate master spatial arrays
  if ii == 0:
    print("Generating cosine weights...")
    denslatwgt    = np.cos(deg2rad*denslat)
    print("Generating master spatial arrays...")
    msdict = {}
    msvars = ['fulldens','fullpres','fullwind','fullgen','fullace','fullpace','fulltcd','fulltrackbias','fullgenbias','fullacebias','fullpacebias']
    for x in msvars:
      msdict[x] = np.empty((nfiles, denslat.size, denslon.size))

  # Store this model's data in the master spatial array
  msdict['fulldens'][ii,:,:] = trackdens[:,:]
  msdict['fullgen'][ii,:,:]  = gendens[:,:]
  msdict['fullpace'][ii,:,:] = pacedens[:,:]
  msdict['fullace'][ii,:,:]  = acedens[:,:]
  msdict['fulltcd'][ii,:,:]  = tcddens[:,:]
  msdict['fullpres'][ii,:,:] = minpres[:,:]
  msdict['fullwind'][ii,:,:] = maxwind[:,:]
  msdict['fulltrackbias'][ii,:,:] = trackdens[:,:] - msdict['fulldens'][0,:,:]
  msdict['fullgenbias'][ii,:,:]   = gendens[:,:]   - msdict['fullgen'][0,:,:]
  msdict['fullacebias'][ii,:,:]   = acedens[:,:]   - msdict['fullace'][0,:,:]
  msdict['fullpacebias'][ii,:,:]  = pacedens[:,:]  - msdict['fullpace'][0,:,:]

  print("-------------------------------------------------------------------------")

### Back to the main program

#for zz in pydict:
#  print(pydict[zz])
#  pydict[zz] = np.where( pydict[zz] <= 0.     , 0. , pydict[zz] )
#  pydict[zz] = np.where( np.isnan(pydict[zz]) , 0. , pydict[zz] )
#  pydict[zz] = np.where( np.isinf(pydict[zz]) , 0. , pydict[zz] )

# Spatial correlation calculations

## Initialize dict
rxydict={}
rxyvars = ["rxy_track","rxy_gen","rxy_u10","rxy_slp","rxy_ace","rxy_pace"]
for x in rxyvars:
  rxydict[x] = np.empty(nfiles)

for ii in range(nfiles):
  rxydict['rxy_track'][ii] = pattern_cor(msdict['fulldens'][0,:,:], msdict['fulldens'][ii,:,:], denslatwgt, 0)
  rxydict['rxy_gen'][ii]   = pattern_cor(msdict['fullgen'][0,:,:],  msdict['fullgen'][ii,:,:],  denslatwgt, 0)
  rxydict['rxy_u10'][ii]   = pattern_cor(msdict['fullwind'][0,:,:], msdict['fullwind'][ii,:,:], denslatwgt, 0)
  rxydict['rxy_slp'][ii]   = pattern_cor(msdict['fullpres'][0,:,:], msdict['fullpres'][ii,:,:], denslatwgt, 0)
  rxydict['rxy_ace'][ii]   = pattern_cor(msdict['fullace'][0,:,:],  msdict['fullace'][ii,:,:],  denslatwgt, 0)
  rxydict['rxy_pace'][ii]  = pattern_cor(msdict['fullpace'][0,:,:], msdict['fullpace'][ii,:,:], denslatwgt, 0)

# Temporal correlation calculations
# Spearman Rank
rsdict = {}
for jj in pmdict:
  # Swap per month strings with corr prefix and init dict key
  repStr=re.sub("pm_", "rs_", jj)
  rsdict[repStr] = np.empty(nfiles)
  for ii in range(len(files)):
    # Create tmp vars and find nans
    tmpx = pmdict[jj][0,:]
    tmpy = pmdict[jj][ii,:]
    nas = np.logical_or(np.isnan(tmpx), np.isnan(tmpy))
    rsdict[repStr][ii], tmp = sps.spearmanr(tmpx[~nas],tmpy[~nas])

# Pearson correlation
rpdict = {}
for jj in pmdict:
  # Swap per month strings with corr prefix and init dict key
  repStr=re.sub("pm_", "rp_", jj)
  rpdict[repStr] = np.empty(nfiles)
  for ii in range(len(files)):
    # Create tmp vars and find nans
    tmpx = pmdict[jj][0,:]
    tmpy = pmdict[jj][ii,:]
    nas = np.logical_or(np.isnan(tmpx), np.isnan(tmpy))
    rpdict[repStr][ii], tmp =sps.pearsonr(tmpx[~nas],tmpy[~nas])

# Generate Taylor dict
taydict={}
tayvars = ["tay_pc","tay_ratio","tay_bias","tay_xmean","tay_ymean","tay_xvar","tay_yvar","tay_rmse"]
for x in tayvars:
  taydict[x] = np.empty(nfiles)

# Calculate Taylor stats and put into taylor dict
for ii in range(nfiles):
  ratio = taylor_stats(msdict['fulldens'][ii,:,:], msdict['fulldens'][0,:,:], denslatwgt,0)
  for ix, x in enumerate(tayvars):
    #print(x+" "+str(ratio[ix]))
    taydict[x][ii] = ratio[ix]

# Calculate special bias for Taylor diagrams
taydict["tay_bias2"]=np.empty(nfiles)
for ii in range(nfiles):
  taydict["tay_bias2"][ii] = 100. * ( (aydict['uclim_count'][ii] - aydict['uclim_count'][0]) / aydict['uclim_count'][0] )

print("\nWriting metrics to file...")
# Initialize output json
if cmec_driver:
  outjson = create_output_json(wkdir,modeldir)

# Write out primary stats files
csv_base = os.path.splitext(csvfilename)[0]+'_'+strbasin

# desc is for cmec-driver 'output.json' metadata file:
# desc = [short_name, long_name, description]
fname = 'metrics_'+csv_base+'_spatial_corr'
desc = ['spatial_corr','spatial correlation','Statistics for spatial correlation table']
write_single_csv(rxydict,strs,wkdir,fname,desc,cmec_driver)

fname = 'metrics_'+csv_base+'_temporal_scorr'
desc = ['temporal_scorr', 'temporal spearman rank correlations','Statistics for temporal spearman rank correlation table']
write_single_csv(rsdict,strs,wkdir,fname,desc,cmec_driver)

fname = 'metrics_'+csv_base+'_temporal_pcorr'
desc = ['temporal_pcorr','temporal pearson correlations','Statistics for temporal pearson correlation table']
write_single_csv(rpdict,strs,wkdir,fname,desc,cmec_driver)

fname = 'metrics_'+csv_base+'_climo_mean'
desc = ['climo_mean bias','climatological bias','Statistics for climatological bias table']
write_single_csv(aydict,strs,wkdir,fname,desc,cmec_driver)

fname = 'metrics_'+csv_base+'_storm_mean'
desc = ['storm_mean','storm mean bias','Statistics for storm mean bias table']
write_single_csv(asdict,strs,wkdir,fname,desc,cmec_driver)

fname = 'means_'+csv_base+'_climo_mean'
desc = ['climo_mean','climatological mean','Climatological mean statistics of reference dataset']
write_single_csv(stdydict,strs[0],wkdir,fname,desc,cmec_driver)

# Package a series of global package inputs for storage as NetCDF attributes
globaldict={}
globaldictvars = ["styr","enyr","stmon","enmon","strbasin","do_special_filter_obs","do_fill_missing_pw","csvfilename","truncate_years","do_defineMIbypres","gridsize"]
for x in globaldictvars:
  globaldict[x] = globals()[x]

# Write NetCDF file
write_spatial_netcdf(msdict,pmdict,pydict,taydict,strs,nyears,nmonths,denslat,denslon,globaldict,wkdir,cmec_driver)<|MERGE_RESOLUTION|>--- conflicted
+++ resolved
@@ -17,13 +17,8 @@
 #----------------------------------------------------------------------------------------
 ##### User settings
 
-<<<<<<< HEAD
-basin = 1
-csvfilename = 'rean_configs.csv'
-=======
 basin = 1     # -1 = global, 20 = NH, 21 = SH
 csvfilename = 'tau_configs.csv'
->>>>>>> 81129d2f
 gridsize = 8.0
 styr = 1985
 enyr = 2006
